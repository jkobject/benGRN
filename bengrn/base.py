--- conflicted
+++ resolved
@@ -28,6 +28,7 @@
 from sklearn.metrics import precision_recall_curve, auc, PrecisionRecallDisplay
 from sklearn.linear_model import LogisticRegression
 from sklearn.model_selection import train_test_split
+from sklearn.linear_model import RidgeClassifier
 
 import gseapy as gp
 
@@ -289,7 +290,6 @@
         adj, da, random_state=0, train_size=train_size, shuffle=shuffle
     )
     print("doing classification....")
-    from sklearn.linear_model import RidgeClassifier
 
     clf = RidgeClassifier(
         alpha=C,
@@ -297,14 +297,7 @@
         class_weight=class_weight,
         # solver="saga",
         max_iter=max_iter,
-<<<<<<< HEAD
-        n_jobs=8,
-        verbose=10,
-        fit_intercept=False,
-        **kwargs,
-=======
         positive=True,
->>>>>>> cb9e2673
     )
     # clf = LogisticRegression(
     #    penalty="l1",
